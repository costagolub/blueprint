/*
 * Copyright 2016 Palantir Technologies, Inc. All rights reserved.
 * Licensed under the BSD-3 License as modified (the “License”); you may obtain a copy
 * of the license at https://github.com/palantir/blueprint/blob/master/LICENSE
 * and https://github.com/palantir/blueprint/blob/master/PATENTS
 */

import { AbstractComponent, Classes, IProps, Menu, MenuItem, Utils } from "@blueprintjs/core";
import * as classNames from "classnames";
import * as React from "react";
import * as DayPicker from "react-day-picker";

import * as DateClasses from "./common/classes";
import * as DateUtils from "./common/dateUtils";
import { DateRange, DateRangeBoundary } from "./common/dateUtils";
import * as Errors from "./common/errors";
import { MonthAndYear } from "./common/monthAndYear";

import { DatePickerCaption } from "./datePickerCaption";
import {
    combineModifiers,
    getDefaultMaxDate,
    getDefaultMinDate,
    HOVERED_RANGE_MODIFIER,
    IDatePickerBaseProps,
    IDatePickerDayModifiers,
    IDatePickerModifiers,
    SELECTED_RANGE_MODIFIER,
} from "./datePickerCore";

export interface IDateRangeShortcut {
    label: string;
    dateRange: DateRange;
}

export interface IDateRangePickerProps extends IDatePickerBaseProps, IProps {
    /**
     * Whether the start and end dates of the range can be the same day.
     * If `true`, clicking a selected date will create a one-day range.
     * If `false`, clicking a selected date will clear the selection.
     * @default false
     */
    allowSingleDayRange?: boolean;

    /**
<<<<<<< HEAD
     * The date-range boundary that the next click should modify.
     * This will be honored unless the next click would overlap the other boundary date.
     * In that case, the two boundary dates will be auto-swapped to keep them in chronological order.
     * If `undefined`, the picker will revert to its default selection behavior.
     */
    boundaryToModify?: DateRangeBoundary;

    /**
     * Initial DateRange the calendar will display as selected.
=======
     * Initial `DateRange` the calendar will display as selected.
>>>>>>> 588d3a0e
     * This should not be set if `value` is set.
     */
    defaultValue?: DateRange;

    /**
     * Whether displayed months in the calendar are contiguous.
     * If false, each side of the calendar can move independently to non-contiguous months.
     * @default true
     */
    contiguousCalendarMonths?: boolean;

    /**
     * Called when the user selects a day.
     * If no days are selected, it will pass `[null, null]`.
     * If a start date is selected but not an end date, it will pass `[selectedDate, null]`.
     * If both a start and end date are selected, it will pass `[startDate, endDate]`.
     */
    onChange?: (selectedDates: DateRange) => void;

    /**
     * Called when the user changes the hovered date range, either from mouseenter or mouseleave.
     * When triggered from mouseenter, it will pass the date range that would result from next click.
     * When triggered from mouseleave, it will pass `undefined`.
     */
    onHoverChange?: (hoveredDates: DateRange) => void;

    /**
     * Whether shortcuts to quickly select a range of dates are displayed or not.
     * If `true`, preset shortcuts will be displayed.
     * If `false`, no shortcuts will be displayed.
     * If an array is provided, the custom shortcuts will be displayed.
     * @default true
     */
    shortcuts?: boolean | IDateRangeShortcut[];

    /**
     * The currently selected `DateRange`.
     * If this prop is provided, the component acts in a controlled manner.
     */
    value?: DateRange;
}

// leftView and rightView controls the DayPicker displayed month
export interface IDateRangePickerState {
<<<<<<< HEAD
    displayMonth?: number;
    displayYear?: number;
    hoverValue?: DateRange;
=======
    leftView?: MonthAndYear;
    rightView?: MonthAndYear;
>>>>>>> 588d3a0e
    value?: DateRange;
}

export class DateRangePicker
    extends AbstractComponent<IDateRangePickerProps, IDateRangePickerState> {

    public static defaultProps: IDateRangePickerProps = {
        allowSingleDayRange: false,
        contiguousCalendarMonths: true,
        maxDate: getDefaultMaxDate(),
        minDate: getDefaultMinDate(),
        shortcuts: true,
    };

    public displayName = "Blueprint.DateRangePicker";

    private get isControlled() {
        return this.props.value != null;
    }

    // these will get merged with the user's own
    private modifiers: IDatePickerModifiers = {
        [SELECTED_RANGE_MODIFIER]: (day) => {
            const { value } = this.state;
            return value[0] != null && value[1] != null && DateUtils.isDayInRange(day, value, true);
        },
        [`${SELECTED_RANGE_MODIFIER}-start`]: (day) => DateUtils.areSameDay(this.state.value[0], day),
        [`${SELECTED_RANGE_MODIFIER}-end`]: (day) => DateUtils.areSameDay(this.state.value[1], day),

        [HOVERED_RANGE_MODIFIER]: (day: Date) => {
            const { hoverValue, value } = this.state;
            const [selectedStart, selectedEnd] = value;
            if (selectedStart == null && selectedEnd == null) {
                return false;
            }
            if (hoverValue == null || hoverValue[0] == null || hoverValue[1] == null) {
                return false;
            }
            return DateUtils.isDayInRange(day, hoverValue, true);
        },
        [`${HOVERED_RANGE_MODIFIER}-start`]: (day: Date) => {
            const { hoverValue } = this.state;
            if (hoverValue == null ||  hoverValue[0] == null) {
                return false;
            }
            return DateUtils.areSameDay(hoverValue[0], day);
        },
        [`${HOVERED_RANGE_MODIFIER}-end`]: (day: Date) => {
            const { hoverValue } = this.state;
            if (hoverValue == null || hoverValue[1] == null) {
                return false;
            }
            return DateUtils.areSameDay(hoverValue[1], day);
        },
    };

    // these will get passed directly to DayPicker
    private states = {
        disabledDays: (day: Date) => !DateUtils.isDayInRange(day, [this.props.minDate, this.props.maxDate]),
        selectedDays: (day: Date) => {
            const [start, end] = this.state.value;
            return DateUtils.areSameDay(start, day) || DateUtils.areSameDay(end, day);
        },
    };

    public constructor(props?: IDateRangePickerProps, context?: any) {
        super(props, context);

        let value: DateRange = [null, null];
        if (props.value != null) {
            value = props.value;
        } else if (props.defaultValue != null) {
            value = props.defaultValue;
        }

        let initialMonth: Date;
        const today = new Date();

        if (props.initialMonth != null) {
            initialMonth = props.initialMonth;
        } else if (value[0] != null) {
            initialMonth = DateUtils.clone(value[0]);
        } else if (DateUtils.isDayInRange(today, [props.minDate, props.maxDate])) {
            initialMonth = today;
        } else {
            initialMonth = DateUtils.getDateBetween([props.minDate, props.maxDate]);
        }

        /*
        * if the initial month is the last month of the picker's
        * allowable range, the react-day-picker library will show
        * the max month on the left and the *min* month on the right.
        * subtracting one avoids that weird, wraparound state (#289).
        */
        const initialMonthEqualsMinMonth = DateUtils.areSameMonth(initialMonth, props.minDate);
        const initalMonthEqualsMaxMonth = DateUtils.areSameMonth(initialMonth, props.maxDate);
        if (!initialMonthEqualsMinMonth && initalMonthEqualsMaxMonth) {
            initialMonth.setMonth(initialMonth.getMonth() - 1);
        }

<<<<<<< HEAD
        this.state = {
            displayMonth: initialMonth.getMonth(),
            displayYear: initialMonth.getFullYear(),
            hoverValue: [null, null],
            value,
        };
=======
        const leftView = new MonthAndYear(initialMonth.getMonth(), initialMonth.getFullYear());
        const rightView = leftView.getNextMonth();
        this.state = { leftView, rightView, value };
>>>>>>> 588d3a0e
    }

    public render() {
        const modifiers = combineModifiers(this.modifiers, this.props.modifiers);
        const { className, contiguousCalendarMonths, locale, localeUtils, maxDate, minDate } = this.props;
        const isShowingOneMonth = DateUtils.areSameMonth(this.props.minDate, this.props.maxDate);
<<<<<<< HEAD

        return (
            <div className={classNames(DateClasses.DATEPICKER, DateClasses.DATERANGEPICKER, className)}>
                {this.maybeRenderShortcuts()}
                <DayPicker
                    canChangeMonth={true}
                    captionElement={this.renderCaption()}
                    disabledDays={this.states.disabledDays}
                    enableOutsideDays={true}
                    fromMonth={minDate}
                    initialMonth={new Date(displayYear, displayMonth)}
                    locale={locale}
                    localeUtils={localeUtils}
                    modifiers={modifiers}
                    numberOfMonths={isShowingOneMonth ? 1 : 2}
                    onDayClick={this.handleDayClick}
                    onDayMouseEnter={this.handleDayMouseEnter}
                    onDayMouseLeave={this.handleDayMouseLeave}
                    onMonthChange={this.handleMonthChange}
                    selectedDays={this.states.selectedDays}
                    toMonth={maxDate}
                />
            </div>
        );
=======
        const { leftView, rightView } = this.state;
        const { disabledDays, selectedDays } = this.states;

        if (contiguousCalendarMonths || isShowingOneMonth) {
            const classes = classNames(DateClasses.DATEPICKER, DateClasses.DATERANGEPICKER, className, {
                [DateClasses.DATERANGEPICKER_CONTIGUOUS]: contiguousCalendarMonths,
                [DateClasses.DATERANGEPICKER_SINGLE_MONTH]: isShowingOneMonth,
            });
            // use the left DayPicker when we only need one
            return (
                <div className={classes}>
                    {this.maybeRenderShortcuts()}
                    <DayPicker
                        captionElement={this.renderSingleCaption()}
                        disabledDays={disabledDays}
                        fromMonth={minDate}
                        initialMonth={leftView.getFullDate()}
                        locale={locale}
                        localeUtils={localeUtils}
                        modifiers={modifiers}
                        numberOfMonths={isShowingOneMonth ? 1 : 2}
                        onDayClick={this.handleDayClick}
                        onMonthChange={this.handleLeftMonthChange}
                        selectedDays={selectedDays}
                        toMonth={maxDate}
                    />
                </div>
            );
        } else {
            return (
                <div className={classNames(DateClasses.DATEPICKER, DateClasses.DATERANGEPICKER, className)}>
                    {this.maybeRenderShortcuts()}
                    <DayPicker
                        canChangeMonth={true}
                        captionElement={this.renderLeftCaption()}
                        disabledDays={disabledDays}
                        fromMonth={minDate}
                        initialMonth={leftView.getFullDate()}
                        locale={locale}
                        localeUtils={localeUtils}
                        modifiers={modifiers}
                        onDayClick={this.handleDayClick}
                        onMonthChange={this.handleLeftMonthChange}
                        selectedDays={selectedDays}
                        toMonth={DateUtils.getDatePreviousMonth(maxDate)}
                    />
                    <DayPicker
                        canChangeMonth={true}
                        captionElement={this.renderRightCaption()}
                        disabledDays={disabledDays}
                        fromMonth={DateUtils.getDateNextMonth(minDate)}
                        initialMonth={rightView.getFullDate()}
                        locale={locale}
                        localeUtils={localeUtils}
                        modifiers={modifiers}
                        onDayClick={this.handleDayClick}
                        onMonthChange={this.handleRightMonthChange}
                        selectedDays={selectedDays}
                        toMonth={maxDate}
                    />
                </div>
            );
        }
>>>>>>> 588d3a0e
    }

    public componentWillReceiveProps(nextProps: IDateRangePickerProps) {
        super.componentWillReceiveProps(nextProps);

        const nextState = getStateChange(this.props.value, nextProps.value, this.state);
        this.setState(nextState);
    }

    protected validateProps(props: IDateRangePickerProps) {
        const {
            defaultValue,
            initialMonth,
            maxDate,
            minDate,
            boundaryToModify,
            value,
        } = props;
        const dateRange: DateRange = [minDate, maxDate];

        if (defaultValue != null && !DateUtils.isDayRangeInRange(defaultValue, dateRange)) {
            throw new Error(Errors.DATERANGEPICKER_DEFAULT_VALUE_INVALID);
        }

        if (initialMonth != null && !DateUtils.isMonthInRange(initialMonth, dateRange)) {
            throw new Error(Errors.DATERANGEPICKER_INITIAL_MONTH_INVALID);
        }

        if (maxDate != null
                && minDate != null
                && maxDate < minDate
                && !DateUtils.areSameDay(maxDate, minDate)) {
            throw new Error(Errors.DATERANGEPICKER_MAX_DATE_INVALID);
        }

        if (value != null && !DateUtils.isDayRangeInRange(value, dateRange)) {
            throw new Error(Errors.DATERANGEPICKER_VALUE_INVALID);
        }

        if (boundaryToModify != null
            && boundaryToModify !== DateRangeBoundary.START
            && boundaryToModify !== DateRangeBoundary.END) {
            throw new Error(Errors.DATERANGEPICKER_PREFERRED_BOUNDARY_TO_MODIFY_INVALID);
        }
    }

    private maybeRenderShortcuts() {
        const propsShortcuts = this.props.shortcuts;
        if (propsShortcuts == null || propsShortcuts === false) {
            return undefined;
        }

        const shortcuts = typeof propsShortcuts === "boolean" ? createDefaultShortcuts() : propsShortcuts;
        const shortcutElements = shortcuts.map((s, i) => (
            <MenuItem
                className={Classes.POPOVER_DISMISS_OVERRIDE}
                key={i}
                onClick={this.getShorcutClickHandler(s.dateRange)}
                text={s.label}
            />
        ));

        return (
            <Menu className={DateClasses.DATERANGEPICKER_SHORTCUTS}>
                {shortcutElements}
            </Menu>
        );
    }

    private renderSingleCaption() {
        const { maxDate, minDate } = this.props;
        return (
            <DatePickerCaption
                maxDate={maxDate}
                minDate={minDate}
                onMonthChange={this.handleLeftMonthSelectChange}
                onYearChange={this.handleLeftYearSelectChange}
            />
        );
    }

    private renderLeftCaption() {
        const { maxDate, minDate } = this.props;
        return (
            <DatePickerCaption
                maxDate={DateUtils.getDatePreviousMonth(maxDate)}
                minDate={minDate}
                onMonthChange={this.handleLeftMonthSelectChange}
                onYearChange={this.handleLeftYearSelectChange}
            />
        );
    }

    private renderRightCaption() {
        const { maxDate, minDate } = this.props;
        return (
            <DatePickerCaption
                maxDate={maxDate}
                minDate={DateUtils.getDateNextMonth(minDate)}
                onMonthChange={this.handleRightMonthSelectChange}
                onYearChange={this.handleRightYearSelectChange}
            />
        );
    }

    private handleDayMouseEnter =
        (_e: React.SyntheticEvent<HTMLElement>, day: Date, modifiers: IDatePickerDayModifiers) => {

        if (modifiers.disabled) {
            return;
        }
        const nextHoverValue = this.getNextValue(this.state.value, day);
        this.setState({ hoverValue: nextHoverValue });
        Utils.safeInvoke(this.props.onHoverChange, nextHoverValue);
    }

    private handleDayMouseLeave =
        (_e: React.SyntheticEvent<HTMLElement>, _day: Date, modifiers: IDatePickerDayModifiers) => {

        if (modifiers.disabled) {
            return;
        }
        const nextHoverValue = undefined as DateRange;
        this.setState({ hoverValue: nextHoverValue });
        Utils.safeInvoke(this.props.onHoverChange, nextHoverValue);
    }

    private handleDayClick = (e: React.SyntheticEvent<HTMLElement>, day: Date, modifiers: IDatePickerDayModifiers) => {
        if (modifiers.disabled) {
            // rerender base component to get around bug where you can navigate past bounds by clicking days
            this.forceUpdate();
            return;
        }

        const nextValue = this.getNextValue(this.state.value, day);

        // update the hovered date range after click to show the newly selected
        // state, at leasts until the mouse moves again
        this.handleDayMouseEnter(e, day, modifiers);

        this.handleNextState(nextValue);
    }

    private getNextValue(currentRange: DateRange, day: Date) {
        const [start, end] = currentRange;
        let nextValue: DateRange;

        const { allowSingleDayRange } = this.props;

        // rename for conciseness
        const boundary = this.props.boundaryToModify;

        if (boundary != null) {
            const boundaryDate = (boundary === DateRangeBoundary.START) ? start : end;
            const otherBoundaryDate = (boundary === DateRangeBoundary.START) ? end : start;

            if (boundaryDate == null && otherBoundaryDate == null) {
                nextValue = this.createRangeForBoundary(day, null, boundary);
            } else if (boundaryDate != null && otherBoundaryDate == null) {
                const nextBoundaryDate = DateUtils.areSameDay(boundaryDate, day) ? null : day;
                nextValue = this.createRangeForBoundary(nextBoundaryDate, null, boundary);
            } else if (boundaryDate == null && otherBoundaryDate != null) {
                if (DateUtils.areSameDay(day, otherBoundaryDate)) {
                    const nextOtherBoundaryDate = allowSingleDayRange ? otherBoundaryDate : null;
                    nextValue = this.createRangeForBoundary(day, nextOtherBoundaryDate, boundary);
                } else if (this.isDateOverlappingOtherBoundary(day, otherBoundaryDate, boundary)) {
                    nextValue = this.createRangeForBoundary(otherBoundaryDate, day, boundary);
                } else {
                    nextValue = this.createRangeForBoundary(day, otherBoundaryDate, boundary);
                }
            } else {
                // both boundaryDate and otherBoundaryDate are already defined
                if (DateUtils.areSameDay(boundaryDate, day)) {
                    const isSingleDayRangeSelected = DateUtils.areSameDay(boundaryDate, otherBoundaryDate);
                    const nextOtherBoundaryDate = isSingleDayRangeSelected ? null : otherBoundaryDate;
                    nextValue = this.createRangeForBoundary(null, nextOtherBoundaryDate, boundary);
                } else if (DateUtils.areSameDay(day, otherBoundaryDate)) {
                    const nextOtherBoundaryDate = (allowSingleDayRange) ? otherBoundaryDate : null;
                    nextValue = this.createRangeForBoundary(day, nextOtherBoundaryDate, boundary);
                } else if (this.isDateOverlappingOtherBoundary(day, otherBoundaryDate, boundary)) {
                    nextValue = this.createRangeForBoundary(day, null, boundary);
                } else {
                    // extend the date range with an earlier boundaryDate date
                    nextValue = this.createRangeForBoundary(day, otherBoundaryDate, boundary);
                }
            }
        } else {
            if (start == null && end == null) {
                nextValue = [day, null];
            } else if (start != null && end == null) {
                nextValue = this.createRange(day, start);
            } else if (start == null && end != null) {
                nextValue = this.createRange(day, end);
            } else {
                const isStart = DateUtils.areSameDay(start, day);
                const isEnd = DateUtils.areSameDay(end, day);
                if (isStart && isEnd) {
                    nextValue = [null, null];
                } else if (isStart) {
                    nextValue = [null, end];
                } else if (isEnd) {
                    nextValue = [start, null];
                } else {
                    nextValue = [day, null];
                }
            }
        }

        return nextValue;
    }

    private isDateOverlappingOtherBoundary(date: Date, otherBoundaryDate: Date, boundary: DateRangeBoundary) {
        return (boundary === DateRangeBoundary.START)
            ? date > otherBoundaryDate
            : date < otherBoundaryDate;
    }

    private createRangeForBoundary(boundaryDate: Date, otherBoundaryDate: Date, boundary: DateRangeBoundary) {
        if (boundary === DateRangeBoundary.START) {
            return [boundaryDate, otherBoundaryDate] as DateRange;
        } else if (boundary === DateRangeBoundary.END) {
            return [otherBoundaryDate, boundaryDate] as DateRange;
        } else {
            return this.createRange(boundaryDate, otherBoundaryDate);
        }
    }

    private createRange(a: Date, b: Date): DateRange {
        // clicking the same date again will clear it
        if (!this.props.allowSingleDayRange && DateUtils.areSameDay(a, b)) {
            return [null, null];
        }
        return a < b ? [a, b] : [b, a];
    }

    private getShorcutClickHandler(nextValue: DateRange) {
        return () => this.handleNextState(nextValue);
    }

    private handleNextState(nextValue: DateRange) {
        const { value } = this.state;
        const nextState = getStateChange(value, nextValue, this.state);

        if (!this.isControlled) {
            this.setState(nextState);
        }

        Utils.safeInvoke(this.props.onChange, nextValue);
    }

    private handleLeftMonthChange = (newDate: Date) => {
        const leftView = new MonthAndYear(newDate.getMonth(), newDate.getFullYear());
        this.updateLeftView(leftView);
    }

    private handleRightMonthChange = (newDate: Date) => {
        const rightView = new MonthAndYear(newDate.getMonth(), newDate.getFullYear());
        this.updateRightView(rightView);
    }

    private handleLeftMonthSelectChange = (leftMonth: number) => {
        const leftView = new MonthAndYear(leftMonth, this.state.leftView.getYear());
        this.updateLeftView(leftView);
    }

    private handleRightMonthSelectChange = (rightMonth: number) => {
        const rightView = new MonthAndYear(rightMonth, this.state.rightView.getYear());
        this.updateRightView(rightView);
    }

    private updateLeftView(leftView: MonthAndYear) {
        let rightView = this.state.rightView.clone();
        if (!leftView.isBefore(rightView)) {
            rightView = leftView.getNextMonth();
        }
        this.setViews(leftView, rightView);
    }

    private updateRightView(rightView: MonthAndYear) {
        let leftView = this.state.leftView.clone();
        if (!rightView.isBefore(rightView)) {
            leftView = rightView.getPreviousMonth();
        }
        this.setViews(leftView, rightView);
    }

    /*
    * The min / max months are offset by one because we are showing two months.
    * We do a comparison check to see if
    *   a) the proposed [Month, Year] change throws the two calendars out of order
    *   b) the proposed [Month, Year] goes beyond the min / max months
    * and rectify appropriately.
    */
    private handleLeftYearSelectChange = (leftDisplayYear: number) => {
        let leftView = new MonthAndYear(this.state.leftView.getMonth(), leftDisplayYear);
        const { minDate, maxDate } = this.props;
        const adjustedMaxDate = DateUtils.getDatePreviousMonth(maxDate);

        const minMonthAndYear = new MonthAndYear(minDate.getMonth(), minDate.getFullYear());
        const maxMonthAndYear = new MonthAndYear(adjustedMaxDate.getMonth(), adjustedMaxDate.getFullYear());

        if (leftView.isBefore(minMonthAndYear)) {
            leftView = minMonthAndYear;
        } else if (leftView.isAfter(maxMonthAndYear)) {
            leftView = maxMonthAndYear;
        }

        let rightView = this.state.rightView.clone();
        if (!leftView.isBefore(rightView)) {
            rightView = leftView.getNextMonth();
        }

        this.setViews(leftView, rightView);
    }

    private handleRightYearSelectChange = (rightDisplayYear: number) => {
        let rightView = new MonthAndYear(this.state.rightView.getMonth(), rightDisplayYear);
        const { minDate, maxDate } = this.props;
        const adjustedMinDate = DateUtils.getDateNextMonth(minDate);

        const minMonthAndYear = new MonthAndYear(adjustedMinDate.getMonth(), adjustedMinDate.getFullYear());
        const maxMonthAndYear = new MonthAndYear(maxDate.getMonth(), maxDate.getFullYear());

        if (rightView.isBefore(minMonthAndYear)) {
            rightView = minMonthAndYear;
        } else if (rightView.isAfter(maxMonthAndYear)) {
            rightView = maxMonthAndYear;
        }

        let leftView = this.state.leftView.clone();
        if (!rightView.isAfter(leftView)) {
            leftView = rightView.getPreviousMonth();
        }

        this.setViews(leftView, rightView);
    }

    private setViews(leftView: MonthAndYear, rightView: MonthAndYear) {
        this.setState({ leftView, rightView });
    }
}

function getStateChange(value: DateRange,
                        nextValue: DateRange,
                        state: IDateRangePickerState): IDateRangePickerState {
    let returnVal: IDateRangePickerState;

    if (value != null && nextValue == null) {
        returnVal = { value: [null, null] };
    } else if (nextValue != null) {
        const [nextValueStart, nextValueEnd] = nextValue;

        let leftView = state.leftView.clone();
        let rightView = state.rightView.clone();

        /*
        * Only end date selected.
        * If the newly selected end date isn't in either of the displayed months, then
        *   - set the right DayPicker to the month of the selected end date
        *   - ensure the left DayPicker is before the right, changing if needed
        */
        if (nextValueStart == null && nextValueEnd != null) {
            const nextValueEndMonthAndYear = new MonthAndYear(nextValueEnd.getMonth(), nextValueEnd.getFullYear());

            if (!nextValueEndMonthAndYear.isSame(leftView) && !nextValueEndMonthAndYear.isSame(rightView)) {
                rightView = nextValueEndMonthAndYear;
                if (!leftView.isBefore(rightView)) {
                    leftView = rightView.getPreviousMonth();
                }
            }
        /*
        * Only start date selected.
        * If the newly selected start date isn't in either of the displayed months, then
        *   - set the left DayPicker to the month of the selected start date
        *   - ensure the right DayPicker is before the left, changing if needed
        */
        } else if (nextValueStart != null && nextValueEnd == null) {
            const nextValueStartMonthAndYear =
                new MonthAndYear(nextValueStart.getMonth(), nextValueStart.getFullYear());

            if (!nextValueStartMonthAndYear.isSame(leftView) && !nextValueStartMonthAndYear.isSame(rightView)) {
                leftView = nextValueStartMonthAndYear;
                if (!rightView.isAfter(leftView)) {
                    rightView = leftView.getNextMonth();
                }
            }
        /*
        * Both start date and end date selected.
        */
        } else if (nextValueStart != null && nextValueEnd != null) {
            const nextValueStartMonthAndYear =
                new MonthAndYear(nextValueStart.getMonth(), nextValueStart.getFullYear());
            const nextValueEndMonthAndYear =
                new MonthAndYear(nextValueEnd.getMonth(), nextValueEnd.getFullYear());

            /*
            * Both start and end date months are identical
            * If the selected month isn't in either of the displayed months, then
            *   - set the left DayPicker to be the selected month
            *   - set the right DayPicker to +1
            */
            if (DateUtils.areSameMonth(nextValueStart, nextValueEnd)) {
                const potentialLeftEqualsNextValueStart = leftView.isSame(nextValueStartMonthAndYear);
                const potentialRightEqualsNextValueStart = rightView.isSame(nextValueStartMonthAndYear);

                if (potentialLeftEqualsNextValueStart || potentialRightEqualsNextValueStart) {
                    // do nothing
                } else {
                    leftView = nextValueStartMonthAndYear;
                    rightView = nextValueStartMonthAndYear.getNextMonth();
                }
            /*
            * Different start and end date months, adjust display months.
            */
            } else {
                if (!leftView.isSame(nextValueStartMonthAndYear)) {
                    leftView = nextValueStartMonthAndYear;
                }
                if (!rightView.isSame(nextValueEndMonthAndYear)) {
                    rightView = nextValueEndMonthAndYear;
                }
            }
        }

        returnVal = {
            leftView,
            rightView,
            value: nextValue,
        };
    } else {
        returnVal = {};
    }

    return returnVal;
}

function createShortcut(label: string, dateRange: DateRange): IDateRangeShortcut {
    return { dateRange, label };
}

function createDefaultShortcuts() {
    const today = new Date();
    const makeDate = (action: (d: Date) => void) => {
        const returnVal = DateUtils.clone(today);
        action(returnVal);
        returnVal.setDate(returnVal.getDate() + 1);
        return returnVal;
    };

    const oneWeekAgo = makeDate((d) => d.setDate(d.getDate() - 7));
    const oneMonthAgo = makeDate((d) => d.setMonth(d.getMonth() - 1));
    const threeMonthsAgo = makeDate((d) => d.setMonth(d.getMonth() - 3));
    const sixMonthsAgo = makeDate((d) => d.setMonth(d.getMonth() - 6));
    const oneYearAgo = makeDate((d) => d.setFullYear(d.getFullYear() - 1));
    const twoYearsAgo = makeDate((d) => d.setFullYear(d.getFullYear() - 2));

    return [
        createShortcut("Past week", [oneWeekAgo, today]),
        createShortcut("Past month", [oneMonthAgo, today]),
        createShortcut("Past 3 months", [threeMonthsAgo, today]),
        createShortcut("Past 6 months", [sixMonthsAgo, today]),
        createShortcut("Past year", [oneYearAgo, today]),
        createShortcut("Past 2 years", [twoYearsAgo, today]),
    ];
}

export const DateRangePickerFactory = React.createFactory(DateRangePicker);<|MERGE_RESOLUTION|>--- conflicted
+++ resolved
@@ -43,7 +43,6 @@
     allowSingleDayRange?: boolean;
 
     /**
-<<<<<<< HEAD
      * The date-range boundary that the next click should modify.
      * This will be honored unless the next click would overlap the other boundary date.
      * In that case, the two boundary dates will be auto-swapped to keep them in chronological order.
@@ -52,10 +51,7 @@
     boundaryToModify?: DateRangeBoundary;
 
     /**
-     * Initial DateRange the calendar will display as selected.
-=======
      * Initial `DateRange` the calendar will display as selected.
->>>>>>> 588d3a0e
      * This should not be set if `value` is set.
      */
     defaultValue?: DateRange;
@@ -100,14 +96,9 @@
 
 // leftView and rightView controls the DayPicker displayed month
 export interface IDateRangePickerState {
-<<<<<<< HEAD
-    displayMonth?: number;
-    displayYear?: number;
     hoverValue?: DateRange;
-=======
     leftView?: MonthAndYear;
     rightView?: MonthAndYear;
->>>>>>> 588d3a0e
     value?: DateRange;
 }
 
@@ -208,50 +199,16 @@
             initialMonth.setMonth(initialMonth.getMonth() - 1);
         }
 
-<<<<<<< HEAD
-        this.state = {
-            displayMonth: initialMonth.getMonth(),
-            displayYear: initialMonth.getFullYear(),
-            hoverValue: [null, null],
-            value,
-        };
-=======
         const leftView = new MonthAndYear(initialMonth.getMonth(), initialMonth.getFullYear());
         const rightView = leftView.getNextMonth();
-        this.state = { leftView, rightView, value };
->>>>>>> 588d3a0e
+        this.state = { leftView, rightView, value, hoverValue: [null, null] };
     }
 
     public render() {
         const modifiers = combineModifiers(this.modifiers, this.props.modifiers);
         const { className, contiguousCalendarMonths, locale, localeUtils, maxDate, minDate } = this.props;
         const isShowingOneMonth = DateUtils.areSameMonth(this.props.minDate, this.props.maxDate);
-<<<<<<< HEAD
-
-        return (
-            <div className={classNames(DateClasses.DATEPICKER, DateClasses.DATERANGEPICKER, className)}>
-                {this.maybeRenderShortcuts()}
-                <DayPicker
-                    canChangeMonth={true}
-                    captionElement={this.renderCaption()}
-                    disabledDays={this.states.disabledDays}
-                    enableOutsideDays={true}
-                    fromMonth={minDate}
-                    initialMonth={new Date(displayYear, displayMonth)}
-                    locale={locale}
-                    localeUtils={localeUtils}
-                    modifiers={modifiers}
-                    numberOfMonths={isShowingOneMonth ? 1 : 2}
-                    onDayClick={this.handleDayClick}
-                    onDayMouseEnter={this.handleDayMouseEnter}
-                    onDayMouseLeave={this.handleDayMouseLeave}
-                    onMonthChange={this.handleMonthChange}
-                    selectedDays={this.states.selectedDays}
-                    toMonth={maxDate}
-                />
-            </div>
-        );
-=======
+
         const { leftView, rightView } = this.state;
         const { disabledDays, selectedDays } = this.states;
 
@@ -274,6 +231,8 @@
                         modifiers={modifiers}
                         numberOfMonths={isShowingOneMonth ? 1 : 2}
                         onDayClick={this.handleDayClick}
+                        onDayMouseEnter={this.handleDayMouseEnter}
+                        onDayMouseLeave={this.handleDayMouseLeave}
                         onMonthChange={this.handleLeftMonthChange}
                         selectedDays={selectedDays}
                         toMonth={maxDate}
@@ -315,7 +274,6 @@
                 </div>
             );
         }
->>>>>>> 588d3a0e
     }
 
     public componentWillReceiveProps(nextProps: IDateRangePickerProps) {
