--- conflicted
+++ resolved
@@ -95,12 +95,8 @@
             [Classes.MENU_SUBMENU]: hasSubmenu,
         });
         const anchorClasses = classNames(Classes.MENU_ITEM, Classes.intentClass(this.props.intent), {
-<<<<<<< HEAD
             [Classes.ACTIVE]: this.props.isActive,
-            [Classes.DISABLED]: this.props.disabled,
-=======
             [Classes.DISABLED]: disabled,
->>>>>>> 28e4ed5d
             // prevent popover from closing when clicking on submenu trigger or disabled item
             [Classes.POPOVER_DISMISS]: this.props.shouldDismissPopover && !disabled && !hasSubmenu,
         }, Classes.iconClass(this.props.iconName), this.props.className);
